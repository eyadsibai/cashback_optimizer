--- conflicted
+++ resolved
@@ -85,7 +85,6 @@
         if tier.max_spend != float("inf"):
             prob += total_spend_on_card <= tier.max_spend + LARGE_NUMBER * (1 - y)
 
-<<<<<<< HEAD
         # Apply category caps - these must be enforced on the raw cashback amounts
         for cat in categories.values():
             tier_cat = tier.categories.get(
@@ -111,21 +110,6 @@
         prob += activated_cashback <= LARGE_NUMBER * y
         prob += activated_cashback <= tier_cashback_expr
         components.append(activated_cashback)
-=======
-        for cat in ALL_CATEGORIES:
-            tier_cat = tier.categories.get(cat)
-            rate = tier_cat.rate if tier_cat else tier.base_rate
-            cap = tier_cat.cap if tier_cat else float("inf")
-            cashback = spend_vars[card.name, cat.key] * rate
-            activated_cashback = LpVariable(
-                f"Cashback_{card.name}_{tier.name}_{cat.key}", lowBound=0
-            )
-            prob += activated_cashback <= LARGE_NUMBER * y
-            prob += activated_cashback <= cashback
-            if cap != float("inf"):
-                prob += cashback <= cap + LARGE_NUMBER * (1 - y)
-            components.append(activated_cashback)
->>>>>>> 69c5c519
     return components
 
 
