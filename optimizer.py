from typing import Dict, List, Tuple

import pandas as pd
from pulp import (
    LpAffineExpression,
    LpBinary,
    LpMaximize,
    LpProblem,
    LpVariable,
    lpSum,
)  # type: ignore

from models import (
    Category,
    CreditCard,
    LifestyleCard,
    OptimizationResult,
    categories,
)

LARGE_NUMBER = 1_000_000  # A large number for big-M method in LP
ALL_CATEGORIES = tuple(categories.values())


def _rate_for_category(card: CreditCard, category: Category) -> float:
    """Return the cashback rate for a card/category combination."""

    card_category = card.categories.get(category)
    return card_category.rate if card_category else card.base_rate


def _card_cashback_value(card: CreditCard, spend_vars: Dict) -> LpAffineExpression:
    """Return the expression for total cashback at the category-specific rates."""

    return lpSum(
        spend_vars[card.name, cat.key] * _rate_for_category(card, cat)
        for cat in ALL_CATEGORIES
    )


def _create_variables(
    cards: List[CreditCard],
) -> Tuple[Dict, Dict, Dict, Dict]:
    """Creates the decision variables for the optimization problem."""
    spend_vars = LpVariable.dicts(
        "Spend",
        ((c.name, cat.key) for c in cards for cat in ALL_CATEGORIES),
        lowBound=0,
    )

    card_active_vars = LpVariable.dicts(
        "CardActive", (c.name for c in cards), cat=LpBinary
    )

    lifestyle_card = next((c for c in cards if isinstance(c, LifestyleCard)), None)
    plan_vars = {}
    activated_bonus_vars = {}
    if lifestyle_card:
        plan_vars = LpVariable.dicts(
            "PlanChoice", (p.name for p in lifestyle_card.plans), cat=LpBinary
        )
        activated_bonus_vars = LpVariable.dicts(
            "ActivatedBonus", (p.name for p in lifestyle_card.plans), lowBound=0
        )

    return spend_vars, plan_vars, activated_bonus_vars, card_active_vars


def _add_tiered_cashback_logic(
    prob, card, total_spend_on_card, spend_vars, card_active_var
):
    """Adds the logic for tiered cashback cards to the problem."""
    components = []
    tier_vars = LpVariable.dicts(
        f"TierChoice_{card.name}", (t.name for t in card.tiers), cat=LpBinary
    )
    prob += (
        lpSum(tier_vars.values()) == card_active_var,
        f"ChooseTierIfActive_{card.name}",
    )

    for tier in card.tiers:
        y = tier_vars[tier.name]
        prob += total_spend_on_card >= tier.min_spend - LARGE_NUMBER * (1 - y)
        if tier.max_spend != float("inf"):
            prob += total_spend_on_card <= tier.max_spend + LARGE_NUMBER * (1 - y)

        for cat in ALL_CATEGORIES:
            tier_cat = tier.categories.get(cat)
            rate = tier_cat.rate if tier_cat else tier.base_rate
            cap = tier_cat.cap if tier_cat else float("inf")
            cashback = spend_vars[card.name, cat.key] * rate
            activated_cashback = LpVariable(
                f"Cashback_{card.name}_{tier.name}_{cat.key}", lowBound=0
            )
            prob += activated_cashback <= LARGE_NUMBER * y
            prob += activated_cashback <= cashback
            if cap != float("inf"):
                prob += cashback <= cap + LARGE_NUMBER * (1 - y)
            components.append(activated_cashback)
    return components


def _gate_cashback_by_min_spend(
    prob,
    card,
    total_spend_on_card,
    card_active_var,
    cashback_components,
):
    """Wrap cashback components so they only pay out when the spend minimum is met."""

    cashback_active = LpVariable(f"CashbackActive_{card.name}", cat=LpBinary)
    prob += cashback_active <= card_active_var

    min_spend = card.min_spend_for_cashback
    prob += total_spend_on_card >= min_spend - LARGE_NUMBER * (1 - cashback_active)
    prob += (
        total_spend_on_card
        <= (min_spend - 0.01)
        + LARGE_NUMBER * (cashback_active + (1 - card_active_var))
    )

    gated_components = []
    for index, component in enumerate(cashback_components):
        activated_cashback = LpVariable(
            f"ActivatedCashback_{card.name}_{index}", lowBound=0
        )
        prob += activated_cashback <= LARGE_NUMBER * cashback_active
        prob += activated_cashback <= component
        prob += activated_cashback >= component - LARGE_NUMBER * (1 - cashback_active)
        gated_components.append(activated_cashback)

    return gated_components


def _add_regular_cashback_logic(card, spend_vars):
    """Adds the logic for regular (non-tiered, non-min-spend) cards."""
    components = [
        lpSum(
            spend_vars[card.name, cat.key] * card.base_rate for cat in ALL_CATEGORIES
        )
    ]
    if not isinstance(card, LifestyleCard):
        for cat, card_cat in card.categories.items():
            bonus = spend_vars[card.name, cat.key] * (card_cat.rate - card.base_rate)
            components.append(bonus)
    return components


def _add_total_spend_constraints(prob, cards, monthly_spending, spend_vars):
<<<<<<< HEAD
    """Tie per-category spend to the provided monthly_spending (0 when missing)."""
=======
    """Ensure per-category spend matches the provided monthly_spending totals.
    Balance total spend per category to match the provided monthly amounts.

    Each constraint enforces that the sum of spending across all cards equals the
    requested monthly spending for that category (defaulting to 0 when the
    caller omits a category). This differentiates the spend balancing logic
    from the cashback cap constraints defined elsewhere.
    """
>>>>>>> 23a9d98d
    for cat in ALL_CATEGORIES:
        prob += (
            lpSum(spend_vars[c.name, cat.key] for c in cards)
            == monthly_spending.get(cat.key, 0),
            f"Spend_Total_{cat.key}",
        )


def _add_card_constraints(
    prob, card, total_monthly_spend, spend_vars, card_active_var
):
<<<<<<< HEAD
    """Add per-card spend limit and cashback cap constraints.

    The TotalSpendLimit ensures all spending is gated by ``card_active_var``.
    Monthly caps, category caps, and grouped caps are expressed in cashback
    units and are also multiplied by ``card_active_var`` so they only apply when
    the card is active.
    """
=======
    """Apply monthly, per-category, and grouped cashback caps (cashback units) gated by activation."""
>>>>>>> 23a9d98d
    total_spend_on_card = lpSum(
        spend_vars[card.name, cat.key] for cat in ALL_CATEGORIES
    )
    prob += (
        total_spend_on_card <= total_monthly_spend * card_active_var,
        f"TotalSpendLimit_{card.name}",
    )

    # Tiered cards manage their own cashback caps inside the tier logic above.
    # Only the flat cap logic below is skipped for those cards.
    if not card.tiers:
        if (
            not isinstance(card, LifestyleCard)
            and card.monthly_cap != float("inf")
        ):
            cashback = _card_cashback_value(card, spend_vars)
            prob += (
                cashback <= card.monthly_cap * card_active_var,
                f"MonthlyCap_{card.name}",
            )

        for cat, card_cat in card.categories.items():
            if card_cat.cap != float("inf"):
                prob += (
                    spend_vars[card.name, cat.key] * card_cat.rate
                    <= card_cat.cap * card_active_var,
                    f"CatCap_{card.name}_{cat.key}",
                )

        for i, (cap, cat_list) in enumerate(card.grouped_monthly_caps):
            prob += (
                lpSum(
                    spend_vars[card.name, c.key] * _rate_for_category(card, c)
                    for c in cat_list
                )
                <= cap * card_active_var,
                f"GroupCap_{card.name}_{i}",
            )


def _add_lifestyle_plan_constraints(
    prob, lifestyle_card, plan_vars, spend_vars, card_active_var
):
    prob += (
        lpSum(plan_vars.values()) == card_active_var,
        "Select_One_Lifestyle_Plan",
    )
    for plan in lifestyle_card.plans:
        plan_var = plan_vars[plan.name]
        prob += plan_var <= card_active_var
        for i, group in enumerate(plan.categories_rate_cap):
<<<<<<< HEAD
            caps = {cat_rate.cap for cat_rate in group.values()}
            if len(caps) > 1:
                category_keys = [cat.key for cat in group.keys()]
                raise ValueError(
                    f"Grouped lifestyle categories must share a single cap value: "
                    f"Plan '{plan.name}', group {i}, caps found: {caps}, categories: {category_keys}"
                )
            cap = caps.pop()
=======
            finite_caps = {card_cat.cap for card_cat in group.values() if card_cat.cap != float("inf")}
            if len(finite_caps) > 1:
                raise ValueError(
                    "Inconsistent caps within a lifestyle plan group: "
                    f"{finite_caps}"
                )
            cap = finite_caps.pop() if finite_caps else float("inf")
>>>>>>> 23a9d98d
            if cap != float("inf"):
                cashback = lpSum(
                    spend_vars[lifestyle_card.name, cat.key] * cat_rate.rate
                    for cat, cat_rate in group.items()
                )
                prob += (
                    cashback <= cap + LARGE_NUMBER * (1 - plan_var),
                    f"PlanCap_{plan.name}_{i}",
                )


def _add_constraints(
    prob, cards, monthly_spending, spend_vars, plan_vars, card_active_vars
):
    """Adds all constraints to the optimization problem."""

    _add_total_spend_constraints(prob, cards, monthly_spending, spend_vars)

    total_monthly_spend = sum(monthly_spending.values())
    for card in cards:
        _add_card_constraints(
            prob,
            card,
            total_monthly_spend,
            spend_vars,
            card_active_vars[card.name],
        )

    lifestyle_card = next((c for c in cards if isinstance(c, LifestyleCard)), None)
    if lifestyle_card:
        _add_lifestyle_plan_constraints(
            prob,
            lifestyle_card,
            plan_vars,
            spend_vars,
            card_active_vars[lifestyle_card.name],
        )


def _build_optimization_problem(
    cards: List[CreditCard], monthly_spending: Dict[str, float]
) -> Tuple[LpProblem, Dict, Dict]:
    """Builds and returns the PuLP optimization problem."""
    prob = LpProblem("Unified_Card_Optimizer", LpMaximize)
    spend_vars, plan_vars, activated_bonus_vars, card_active_vars = _create_variables(
        cards
    )

    # --- Objective Function ---
    all_cashback = []
    for card in cards:
        total_spend = lpSum(
            spend_vars[card.name, cat.key] for cat in categories.values()
        )
        cashback_components: List[LpAffineExpression] = []
        if card.tiers:
            cashback_components = _add_tiered_cashback_logic(
                prob, card, total_spend, spend_vars, card_active_vars[card.name]
            )
        else:
            cashback_components = _add_regular_cashback_logic(card, spend_vars)

        if card.min_spend_for_cashback > 0:
            cashback_components = _gate_cashback_by_min_spend(
                prob,
                card,
                total_spend,
                card_active_vars[card.name],
                cashback_components,
            )

        all_cashback.extend(cashback_components)

    # Add lifestyle bonus to objective
    all_cashback.append(lpSum(activated_bonus_vars.values()))

    # Calculate total annual fees with new conditional logic
    total_annual_fees = []
    for card in cards:
        if (
            card.minimum_annual_spend_for_fee_waiver is not None
            and card.minimum_annual_spend_for_fee_waiver > 0
        ):
            fee_is_waived = LpVariable(f"FeeWaived_{card.name}", cat=LpBinary)
            prob += fee_is_waived <= card_active_vars[card.name]
            annual_spend_on_card = lpSum(
                spend_vars[card.name, cat.key] for cat in categories.values()
            ) * 12
            prob += (
                annual_spend_on_card
                >= card.minimum_annual_spend_for_fee_waiver
                - LARGE_NUMBER
                * (1 - fee_is_waived + (1 - card_active_vars[card.name])),
                f"Waived_Spend_Constraint_1_{card.name}",
            )
            prob += (
                annual_spend_on_card
                <= card.minimum_annual_spend_for_fee_waiver
                - 0.01
                + LARGE_NUMBER
                * (fee_is_waived + (1 - card_active_vars[card.name])),
                f"Waived_Spend_Constraint_2_{card.name}",
            )
            annual_fee_to_pay = (
                card.annual_fee_if_condition_not_met * card_active_vars[card.name]
                - (
                    card.annual_fee_if_condition_not_met - card.annual_fee
                )
                * fee_is_waived
            )
            total_annual_fees.append(annual_fee_to_pay)
        else:
            total_annual_fees.append(card.annual_fee * card_active_vars[card.name])

    # Final objective function: Net Annual Savings
    total_monthly_cashback = lpSum(all_cashback)
    prob += (
        (total_monthly_cashback * 12) - lpSum(total_annual_fees),
        "Total_Net_Annual_Savings",
    )

    # --- Constraints ---
    _add_constraints(
        prob, cards, monthly_spending, spend_vars, plan_vars, card_active_vars
    )

    # Link lifestyle bonus to objective
    lifestyle_card = next((c for c in cards if isinstance(c, LifestyleCard)), None)
    if lifestyle_card:
        for plan in lifestyle_card.plans:
            potential_bonus = lpSum(
                spend_vars[lifestyle_card.name, cat.key]
                * (card_cat.rate - lifestyle_card.base_rate)
                for group in plan.categories_rate_cap
                for cat, card_cat in group.items()
            )
            prob += (
                activated_bonus_vars[plan.name] <= LARGE_NUMBER * plan_vars[plan.name]
            )
            prob += activated_bonus_vars[plan.name] <= potential_bonus
            prob += activated_bonus_vars[
                plan.name
            ] >= potential_bonus - LARGE_NUMBER * (1 - plan_vars[plan.name])

    return prob, spend_vars, plan_vars


def _process_optimization_results(
    prob: LpProblem,
    cards: List[CreditCard],
    spend_vars: Dict,
    plan_vars: Dict,
) -> OptimizationResult | None:
    """Processes the solved PuLP problem and returns the results."""
    results = [
        {
            "Card": c.name,
            "Category": cat.key,
            "Amount": spend_vars[c.name, cat.key].varValue,
        }
        for c in cards
        for cat in categories.values()
        if spend_vars[c.name, cat.key].varValue is not None
        and spend_vars[c.name, cat.key].varValue > 0.01
    ]

    chosen_plan_name = ""
    if plan_vars:
        chosen_plan_name = next(
            (p_name for p_name, var in plan_vars.items() if var.varValue > 0.9), ""
        )
    if prob.objective is None:
        return None
    objective_value = prob.objective.value()
    if objective_value is None:
        return None
    return OptimizationResult(
        results_df=pd.DataFrame(results),
        total_savings=float(objective_value),
        chosen_plan=chosen_plan_name,
    )


def solve_optimization(
    cards: List[CreditCard], monthly_spending: Dict[str, float]
) -> OptimizationResult | None:
    """Top-level function to solve the credit card optimization problem."""
    prob, spend_vars, plan_vars = _build_optimization_problem(cards, monthly_spending)
    prob.solve()

    if prob.status != 1:  # 1 means "Optimal"
        return None

    return _process_optimization_results(prob, cards, spend_vars, plan_vars)<|MERGE_RESOLUTION|>--- conflicted
+++ resolved
@@ -149,9 +149,6 @@
 
 
 def _add_total_spend_constraints(prob, cards, monthly_spending, spend_vars):
-<<<<<<< HEAD
-    """Tie per-category spend to the provided monthly_spending (0 when missing)."""
-=======
     """Ensure per-category spend matches the provided monthly_spending totals.
     Balance total spend per category to match the provided monthly amounts.
 
@@ -160,7 +157,6 @@
     caller omits a category). This differentiates the spend balancing logic
     from the cashback cap constraints defined elsewhere.
     """
->>>>>>> 23a9d98d
     for cat in ALL_CATEGORIES:
         prob += (
             lpSum(spend_vars[c.name, cat.key] for c in cards)
@@ -172,7 +168,6 @@
 def _add_card_constraints(
     prob, card, total_monthly_spend, spend_vars, card_active_var
 ):
-<<<<<<< HEAD
     """Add per-card spend limit and cashback cap constraints.
 
     The TotalSpendLimit ensures all spending is gated by ``card_active_var``.
@@ -180,9 +175,6 @@
     units and are also multiplied by ``card_active_var`` so they only apply when
     the card is active.
     """
-=======
-    """Apply monthly, per-category, and grouped cashback caps (cashback units) gated by activation."""
->>>>>>> 23a9d98d
     total_spend_on_card = lpSum(
         spend_vars[card.name, cat.key] for cat in ALL_CATEGORIES
     )
@@ -234,7 +226,6 @@
         plan_var = plan_vars[plan.name]
         prob += plan_var <= card_active_var
         for i, group in enumerate(plan.categories_rate_cap):
-<<<<<<< HEAD
             caps = {cat_rate.cap for cat_rate in group.values()}
             if len(caps) > 1:
                 category_keys = [cat.key for cat in group.keys()]
@@ -243,15 +234,6 @@
                     f"Plan '{plan.name}', group {i}, caps found: {caps}, categories: {category_keys}"
                 )
             cap = caps.pop()
-=======
-            finite_caps = {card_cat.cap for card_cat in group.values() if card_cat.cap != float("inf")}
-            if len(finite_caps) > 1:
-                raise ValueError(
-                    "Inconsistent caps within a lifestyle plan group: "
-                    f"{finite_caps}"
-                )
-            cap = finite_caps.pop() if finite_caps else float("inf")
->>>>>>> 23a9d98d
             if cap != float("inf"):
                 cashback = lpSum(
                     spend_vars[lifestyle_card.name, cat.key] * cat_rate.rate
