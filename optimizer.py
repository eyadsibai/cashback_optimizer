--- conflicted
+++ resolved
@@ -149,17 +149,14 @@
 
 
 def _add_total_spend_constraints(prob, cards, monthly_spending, spend_vars):
-<<<<<<< HEAD
-    """Ensure per-category spend matches the provided monthly_spending totals."""
-=======
-    """Balance total spend per category to match the provided monthly amounts.
+    """Ensure per-category spend matches the provided monthly_spending totals.
+    Balance total spend per category to match the provided monthly amounts.
 
     Each constraint enforces that the sum of spending across all cards equals the
     requested monthly spending for that category (defaulting to 0 when the
     caller omits a category). This differentiates the spend balancing logic
     from the cashback cap constraints defined elsewhere.
     """
->>>>>>> fc7f146a
     for cat in ALL_CATEGORIES:
         prob += (
             lpSum(spend_vars[c.name, cat.key] for c in cards)
